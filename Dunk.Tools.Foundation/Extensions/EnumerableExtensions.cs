--- conflicted
+++ resolved
@@ -27,7 +27,6 @@
         }
 
         /// <summary>
-<<<<<<< HEAD
         /// Converts a given sequence into a <see cref="SmartEnumerable{T}"/>.
         /// </summary>
         /// <typeparam name="T">The type of elements in the sequence.</typeparam>
@@ -41,7 +40,9 @@
                 $"Unable to convert to smart-enumerable. {nameof(source)} parameter cannot be null");
 
             return new SmartEnumerable<T>(source);
-=======
+        }
+
+        /// <summary>
         /// Computes standard-deviation for a sequence of <see cref="decimal"/>s.
         /// </summary>
         /// <param name="source">The sequence.</param>
@@ -790,7 +791,6 @@
                 return Math.Sqrt(sum / (number - 1));
             }
             return 0;
->>>>>>> 94ffd69d
         }
     }
 }